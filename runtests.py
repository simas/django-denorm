#!/usr/bin/python
import sys
import os

try:
    dbtypes = [sys.argv[1]]
except:
    dbtypes = ['sqlite', 'mysql', 'postgres']

os.environ['PYTHONPATH'] = '.:..'

for dbtype in dbtypes:
    print 'running tests on', dbtype
<<<<<<< HEAD
    os.environ['DJANGO_SETTINGS_MODULE'] = 'settings_'+dbtype
    os.system("cd test_denorm_project; nosetests --with-django")
=======
    os.environ['DJANGO_SETTINGS_MODULE'] = 'settings_%' % dbtype
    os.system("cd test_project; nosetests --with-django")
>>>>>>> 6301bffc
<|MERGE_RESOLUTION|>--- conflicted
+++ resolved
@@ -11,10 +11,5 @@
 
 for dbtype in dbtypes:
     print 'running tests on', dbtype
-<<<<<<< HEAD
-    os.environ['DJANGO_SETTINGS_MODULE'] = 'settings_'+dbtype
-    os.system("cd test_denorm_project; nosetests --with-django")
-=======
-    os.environ['DJANGO_SETTINGS_MODULE'] = 'settings_%' % dbtype
-    os.system("cd test_project; nosetests --with-django")
->>>>>>> 6301bffc
+    os.environ['DJANGO_SETTINGS_MODULE'] = 'settings_%s' % dbtype
+    os.system("cd test_denorm_project; nosetests --with-django")
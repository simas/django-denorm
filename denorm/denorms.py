# -*- coding: utf-8 -*-

from django.db import models
from django.contrib.contenttypes.models import ContentType
from denorm.db import triggers
from denorm.models import DirtyInstance

# remember all denormalizations.
# this is used to rebuild all denormalized values in the whole DB
alldenorms = []


def many_to_many_pre_save(sender, instance, **kwargs):
    """
    Updates denormalised many-to-many fields for the model
    """
    if instance.pk:
        # need a primary key to do m2m stuff
        for m2m in sender._meta.local_many_to_many:
            # This gets us all m2m fields, so limit it to just those that are denormed
            if hasattr(m2m, "denorm"):
                # Does some extra jiggery-pokery for "through" m2m models.
                # May not work under lots of conditions.
                if hasattr(m2m.rel, 'through_model'):

                    # Clear exisiting through records (bit heavy handed?)
                    kwargs = { m2m.related.var_name: instance, }

                    # Can't use m2m_column_name in a filter
                    # kwargs = { m2m.m2m_column_name(): instance.pk, }
                    m2m.rel.through_model.objects.filter(**kwargs).delete()

                    values = m2m.denorm.func(instance)
                    for value in values:
                        kwargs.update({m2m.m2m_reverse_name(): value.pk,})
                        m2m.rel.through_model.objects.create(**kwargs)

                else:
                    values = m2m.denorm.func(instance)
                    setattr(instance, m2m.attname, values)

def many_to_many_post_save(sender, instance, created, **kwargs):
    if created:
        def check_resave():
            for m2m in sender._meta.local_many_to_many:
                if hasattr(m2m, "denorm"):
                    return True
            return False

        if check_resave():
            instance.save()

class Denorm(object):

    def __init__(self, using=None, skip=None):
        self.func = None
        self.using = using
        self.skip = skip

    def setup(self,**kwargs):
        """
        Adds 'self' to the global denorm list
        and connects all needed signals.
        """
        global alldenorms
        alldenorms += [self]

    def update(self,qs):
        """
        Updates the denormalizations in all instances in the queryset 'qs'.
        """
        for instance in qs.distinct():
            # only write new values to the DB if they actually changed
            new_value = self.func(instance)

            # Get attribute name (required for denormalising ForeignKeys)
            attname = instance._meta.get_field(self.fieldname).attname

            if isinstance(getattr(instance,attname), Manager) and getattr(instance,attname).all() != new_value:
                # many to many field
                for o in qs.filter(pk=instance.pk):
                    o.attname = new_value
                instance.save()

            elif not getattr(instance,attname) == new_value:
                setattr(instance,attname,new_value)
                # an update before the save is needed to handle CountFields
                # CountField does not update its value during pre_save
                qs.filter(pk=instance.pk).update(**{attname:new_value})
                instance.save()
        flush()

    def get_triggers(self):
        return []

class BaseCallbackDenorm(Denorm):
    """
    Handles the denormalization of one field, using a python function
    as a callback.
    """

    def setup(self,**kwargs):
        """
        Calls setup() on all DenormDependency resolvers
        """
        super(BaseCallbackDenorm,self).setup(**kwargs)

        for dependency in self.depend:
            dependency.setup(self.model)

    def get_triggers(self):
        """
        Creates a list of all triggers needed to keep track of changes
        to fields this denorm depends on.
        """
        trigger_list = list()

        # Get the triggers of all DenormDependency instances attached
        # to our callback.
        for dependency in self.depend:
            trigger_list += dependency.get_triggers()

        return trigger_list + super(BaseCallbackDenorm,self).get_triggers()

class CallbackDenorm(BaseCallbackDenorm):
    """
    As above, but with extra triggers on self as described below
    """

    def get_triggers(self):

        content_type = str(ContentType.objects.get_for_model(self.model).pk)

        # Create a trigger that marks any updated or newly created
        # instance of the model containing the denormalized field
        # as dirty.
        # This is only really needed if the instance was changed without
        # using the ORM or if it was part of a bulk update.
        # In those cases the self_save_handler won't get called by the
        # pre_save signal, so we need to ensure flush() does this later.
        action = triggers.TriggerActionInsert(
            model = DirtyInstance,
            columns = ("content_type_id","object_id"),
            values = (content_type,"NEW.%s" % self.model._meta.pk.get_attname_column()[1])
        )
        trigger_list = [
<<<<<<< HEAD
            triggers.Trigger(self.model,"after","update",[action],content_type),
            triggers.Trigger(self.model,"after","insert",[action],content_type),
=======
            triggers.Trigger(self.model,"after","update",[action],self.using,self.skip),
            triggers.Trigger(self.model,"after","insert",[action],self.using,self.skip),
>>>>>>> 0d0396ce
        ]

        return trigger_list + super(CallbackDenorm,self).get_triggers()

class CountDenorm(Denorm):

    """
    Handles the denormalization of a count field by doing incrementally
    updates.
    """

    def __init__(self, using=None, skip=None):
        # in case we want to set the value without relying on the
        # correctness of the incremental updates we create a function that
        # calculates it from scratch.
        self.func = lambda obj: getattr(obj,self.manager_name).count()
        self.manager = None
        self.using = using
        self.skip = skip

    def setup(self,sender,**kwargs):
        # as we connected to the ``class_prepared`` signal for any sender
        # and we only need to setup once, check if the sender is our model.
        if sender is self.model:
            super(CountDenorm,self).setup(sender=sender,**kwargs)

        # related managers will only by available after both models are initialized
        # so check if its available already, and get our manager
        if not self.manager and hasattr(self.model,self.manager_name):
            self.manager = getattr(self.model,self.manager_name)

    def get_triggers(self):
        fk_name = self.manager.related.field.attname
        content_type = str(ContentType.objects.get_for_model(self.model).pk)

        # create the triggers for the incremental updates
        increment = triggers.TriggerActionUpdate(
            model = self.model,
            columns = (self.fieldname,),
            values = ("%s+1" % self.fieldname,),
            where = "%s=NEW.%s" % (self.model._meta.pk.get_attname_column()[1], fk_name),
        )
        decrement = triggers.TriggerActionUpdate(
            model = self.model,
            columns = (self.fieldname,),
            values = ("%s-1" % self.fieldname,),
            where = "%s=OLD.%s" % (self.model._meta.pk.get_attname_column()[1], fk_name),
        )

        other_model = self.manager.related.model
        return [
<<<<<<< HEAD
            triggers.Trigger(other_model,"after","update",[increment,decrement],content_type),
            triggers.Trigger(other_model,"after","insert",[increment],content_type),
            triggers.Trigger(other_model,"after","delete",[decrement],content_type),
=======
            triggers.Trigger(other_model,"after","update",[increment,decrement],self.using,self.skip),
            triggers.Trigger(other_model,"after","insert",[increment],self.using,self.skip),
            triggers.Trigger(other_model,"after","delete",[decrement],self.using,self.skip),
>>>>>>> 0d0396ce
        ]

def rebuildall():
    """
    Updates all models containing denormalized fields.
    Used by the 'denormalize' management command.
    """
    global alldenorms
    for denorm in alldenorms:
        denorm.update(denorm.model.objects.all())

def install_triggers(using=None):
    """
    Installs all required triggers in the database
    """
    build_triggerset(using=using).install()

def build_triggerset(using=None):
    global alldenorms

    # Use a TriggerSet to ensure each event gets just one trigger
    triggerset = triggers.TriggerSet(using=using)
    for denorm in alldenorms:
        triggerset.append(denorm.get_triggers())
    return triggerset

def flush():
    """
    Updates all model instances marked as dirty by the DirtyInstance
    model.
    After this method finishes the DirtyInstance table is empty and
    all denormalized fields have consistent data.
    """

    # Loop until break.
    # We may need multiple passes, because an update on one instance
    # may cause an other instance to be marked dirty (dependency chains)
    while True:
        # Get all dirty markers
        qs = DirtyInstance.objects.all()

        # DirtyInstance table is empty -> all data is consistent -> we're done
        if not qs: break

        # Call save() on all dirty instances, causing the self_save_handler()
        # getting called by the pre_save signal.
        for dirty_instance in qs:
            if dirty_instance.content_object:
                dirty_instance.content_object.save()
            dirty_instance.delete()
<|MERGE_RESOLUTION|>--- conflicted
+++ resolved
@@ -144,13 +144,8 @@
             values = (content_type,"NEW.%s" % self.model._meta.pk.get_attname_column()[1])
         )
         trigger_list = [
-<<<<<<< HEAD
-            triggers.Trigger(self.model,"after","update",[action],content_type),
-            triggers.Trigger(self.model,"after","insert",[action],content_type),
-=======
-            triggers.Trigger(self.model,"after","update",[action],self.using,self.skip),
-            triggers.Trigger(self.model,"after","insert",[action],self.using,self.skip),
->>>>>>> 0d0396ce
+            triggers.Trigger(self.model,"after","update",[action],content_type,self.using,self.skip),
+            triggers.Trigger(self.model,"after","insert",[action],content_type,self.using,self.skip),
         ]
 
         return trigger_list + super(CallbackDenorm,self).get_triggers()
@@ -202,15 +197,9 @@
 
         other_model = self.manager.related.model
         return [
-<<<<<<< HEAD
-            triggers.Trigger(other_model,"after","update",[increment,decrement],content_type),
-            triggers.Trigger(other_model,"after","insert",[increment],content_type),
-            triggers.Trigger(other_model,"after","delete",[decrement],content_type),
-=======
-            triggers.Trigger(other_model,"after","update",[increment,decrement],self.using,self.skip),
-            triggers.Trigger(other_model,"after","insert",[increment],self.using,self.skip),
-            triggers.Trigger(other_model,"after","delete",[decrement],self.using,self.skip),
->>>>>>> 0d0396ce
+            triggers.Trigger(other_model,"after","update",[increment,decrement],content_type,self.using,self.skip),
+            triggers.Trigger(other_model,"after","insert",[increment],content_type,self.using,self.skip),
+            triggers.Trigger(other_model,"after","delete",[decrement],content_type,self.using,self.skip),
         ]
 
 def rebuildall():

--- conflicted
+++ resolved
@@ -9,13 +9,10 @@
 from django.db.models.fields.related import ManyToManyField
 from django.db.models.manager import Manager
 from denorm.models import DirtyInstance
-<<<<<<< HEAD
-=======
 
 # remember all denormalizations.
 # this is used to rebuild all denormalized values in the whole DB
 from django.db.models.query_utils import Q
->>>>>>> 601915ca
 from django.db.models.sql import Query
 from django.db.models.sql.compiler import SQLCompiler
 from django.db.models.sql.constants import NULLABLE, JOIN_TYPE
@@ -460,9 +457,6 @@
     def get_decrement_value(self):
         return "%s-1" % self.fieldname
 
-<<<<<<< HEAD
-def rebuildall(verbose=False, model_name=None):
-=======
     def get_related_increment_value(self):
         return self.get_increment_value()
 
@@ -470,8 +464,7 @@
         return self.get_decrement_value()
 
 
-def rebuildall(verbose=False):
->>>>>>> 601915ca
+def rebuildall(verbose=False, model_name=None):
     """
     Updates all models containing denormalized fields.
     Used by the 'denormalize' management command.

# -*- coding: utf-8 -*-
import abc

from django.contrib.contenttypes.models import ContentType
from denorm.db import triggers
from django.db import connection
from django.db.models import sql, ManyToManyField
from django.db.models.fields.related import ManyToManyField
from django.db.models.manager import Manager
from denorm.models import DirtyInstance
from django.db.models.sql import Query
from django.db.models.sql.compiler import SQLCompiler
from django.db.models.sql.query import Query
from django.db.models.sql.where import WhereNode

# Remember all denormalizations.
# This is used to rebuild all denormalized values in the whole DB.
alldenorms = []


def many_to_many_pre_save(sender, instance, **kwargs):
    """
    Updates denormalised many-to-many fields for the model
    """
    if instance.pk:
        # Need a primary key to do m2m stuff
        for m2m in sender._meta.local_many_to_many:
            # This gets us all m2m fields, so limit it to just those that are denormed
            if hasattr(m2m, 'denorm'):
                # Does some extra jiggery-pokery for "through" m2m models.
                # May not work under lots of conditions.
                if hasattr(m2m.rel, 'through_model'):
                    # Clear exisiting through records (bit heavy handed?)
                    kwargs = {m2m.related.var_name: instance}

                    # Can't use m2m_column_name in a filter
                    # kwargs = { m2m.m2m_column_name(): instance.pk, }
                    m2m.rel.through_model.objects.filter(**kwargs).delete()

                    values = m2m.denorm.func(instance)
                    for value in values:
                        kwargs.update({m2m.m2m_reverse_name(): value.pk})
                        m2m.rel.through_model.objects.create(**kwargs)

                else:
                    values = m2m.denorm.func(instance)
                    setattr(instance, m2m.attname, values)


def many_to_many_post_save(sender, instance, created, **kwargs):
    if created:
        def check_resave():
            for m2m in sender._meta.local_many_to_many:
                if hasattr(m2m, 'denorm'):
                    return True
            return False

        if check_resave():
            instance.save()


class Denorm(object):
    def __init__(self, skip=None):
        self.func = None
        self.skip = skip

    def setup(self, **kwargs):
        """
        Adds 'self' to the global denorm list
        and connects all needed signals.
        """
        global alldenorms
        if self not in alldenorms:
            alldenorms.append(self)

    def update(self, qs):
        """
        Updates the denormalizations in all instances in the queryset 'qs'.
        """
        for instance in qs.distinct():
            # only write new values to the DB if they actually changed
            new_value = self.func(instance)

            # Get attribute name (required for denormalising ForeignKeys)
            attname = instance._meta.get_field(self.fieldname).attname

            if isinstance(getattr(instance, attname), Manager) and getattr(instance, attname).all() != new_value:
                # many to many field
                for o in qs.filter(pk=instance.pk):
                    o.attname = new_value
                instance.save()

            elif not getattr(instance, attname) == new_value:
                setattr(instance, attname, new_value)
                # an update before the save is needed to handle CountFields
                # CountField does not update its value during pre_save
                qs.filter(pk=instance.pk).update(**{attname: new_value})
                instance.save()
        flush()

    def get_triggers(self, using):
        return []


class BaseCallbackDenorm(Denorm):
    """
    Handles the denormalization of one field, using a python function
    as a callback.
    """

    def setup(self, **kwargs):
        """
        Calls setup() on all DenormDependency resolvers
        """
        super(BaseCallbackDenorm, self).setup(**kwargs)

        for dependency in self.depend:
            dependency.setup(self.model)

    def get_triggers(self, using):
        """
        Creates a list of all triggers needed to keep track of changes
        to fields this denorm depends on.
        """
        trigger_list = list()

        # Get the triggers of all DenormDependency instances attached
        # to our callback.
        for dependency in self.depend:
            trigger_list += dependency.get_triggers(using=using)

        return trigger_list + super(BaseCallbackDenorm, self).get_triggers(using=using)


class CallbackDenorm(BaseCallbackDenorm):
    """
    As above, but with extra triggers on self as described below
    """

    def get_triggers(self, using):
        content_type = str(ContentType.objects.get_for_model(self.model).pk)

        # Create a trigger that marks any updated or newly created
        # instance of the model containing the denormalized field
        # as dirty.
        # This is only really needed if the instance was changed without
        # using the ORM or if it was part of a bulk update.
        # In those cases the self_save_handler won't get called by the
        # pre_save signal, so we need to ensure flush() does this later.
        action = triggers.TriggerActionInsert(
            model=DirtyInstance,
            columns=("content_type_id", "object_id"),
            values=(content_type, "NEW.%s" % self.model._meta.pk.get_attname_column()[1])
        )
        trigger_list = [
            triggers.Trigger(self.model, "after", "update", [action], content_type, using, self.skip),
            triggers.Trigger(self.model, "after", "insert", [action], content_type, using, self.skip),
        ]

        return trigger_list + super(CallbackDenorm, self).get_triggers(using=using)


class BaseCacheKeyDenorm(Denorm):
    def __init__(self, depend_on_related, *args, **kwargs):
        self.depend = depend_on_related
        super(BaseCacheKeyDenorm, self).__init__(*args, **kwargs)
        import random
        self.func = lambda o: random.randint(-9223372036854775808, 9223372036854775807)

    def setup(self, **kwargs):
        """
        Calls setup() on all DenormDependency resolvers
        """
        super(BaseCacheKeyDenorm, self).setup(**kwargs)

        for dependency in self.depend:
            dependency.setup(self.model)

    def get_triggers(self, using):
        """
        Creates a list of all triggers needed to keep track of changes
        to fields this denorm depends on.
        """
        trigger_list = list()

        # Get the triggers of all DenormDependency instances attached
        # to our callback.
        for dependency in self.depend:
            trigger_list += dependency.get_triggers(using=using)

        return trigger_list + super(BaseCacheKeyDenorm, self).get_triggers(using=using)


class CacheKeyDenorm(BaseCacheKeyDenorm):
    """
    As above, but with extra triggers on self as described below
    """

    def get_triggers(self, using):
        content_type = str(ContentType.objects.get_for_model(self.model).pk)

        # This is only really needed if the instance was changed without
        # using the ORM or if it was part of a bulk update.
        # In those cases the self_save_handler won't get called by the
        # pre_save signal
        action = triggers.TriggerActionUpdate(
            model=self.model,
            columns=(self.fieldname,),
            values=(triggers.RandomBigInt(),),
            where="%s=NEW.%s" % ((self.model._meta.pk.get_attname_column()[1],) * 2),
        )
        trigger_list = [
            triggers.Trigger(self.model, "after", "update", [action], content_type, using, self.skip),
            triggers.Trigger(self.model, "after", "insert", [action], content_type, using, self.skip),
        ]

        return trigger_list + super(CacheKeyDenorm, self).get_triggers(using=using)


class TriggerWhereNode(WhereNode):
    def sql_for_columns(self, data, qn, connection):
        """
        Returns the SQL fragment used for the left-hand side of a column
        constraint (for example, the "T1.foo" portion in the clause
        "WHERE ... T1.foo = 6").
        """
        table_alias, name, db_type = data
        if table_alias:
            if table_alias in ('NEW', 'OLD'):
                lhs = '%s.%s' % (table_alias, qn(name))
            else:
                lhs = '%s.%s' % (qn(table_alias), qn(name))
        else:
            lhs = qn(name)
        return connection.ops.field_cast_sql(db_type) % lhs


class TriggerFilterQuery(sql.Query):
    def __init__(self, model, trigger_alias, where=TriggerWhereNode):
        super(TriggerFilterQuery, self).__init__(model, where)
        self.trigger_alias = trigger_alias

    def get_initial_alias(self):
        return self.trigger_alias

class AggregateDenorm(Denorm):
    __metaclass__ = abc.ABCMeta

    def __init__(self, skip=None):
        self.manager = None
        self.skip = skip

    def setup(self, sender, **kwargs):
        # as we connected to the ``class_prepared`` signal for any sender
        # and we only need to setup once, check if the sender is our model.
        if sender is self.model:
            super(AggregateDenorm, self).setup(sender=sender, **kwargs)

        # related managers will only be available after both models are initialized
        # so check if its available already, and get our manager
        if not self.manager and hasattr(self.model, self.manager_name):
            self.manager = getattr(self.model, self.manager_name)

    def get_related_where(self, fk_name, using, type):
        related_where = ["%s=%s.%s" % (self.model._meta.pk.get_attname_column()[1], type, fk_name)]
        related_query = Query(self.manager.related.model)
        for name, value in self.filter.iteritems():
            related_query.add_filter((name, value))
        related_query.add_extra(None, None,
            ["%s=%s.%s" % (self.model._meta.pk.get_attname_column()[1], type, self.manager.related.field.m2m_column_name())],
            None, None, None)
        related_query.add_count_column()
        related_query.clear_ordering(force_empty=True)
        related_query.default_cols = False
        related_filter_where, related_where_params = related_query.get_compiler(using=using,
            connection=connection).as_sql()
        if related_filter_where is not None:
            related_where.append('(' + related_filter_where + ') > 0')
        return related_where, related_where_params

    def m2m_triggers(self, content_type, fk_name, related_field, using):
        """
        Returns triggers for m2m relation
        """
        related_inc_where, _ = self.get_related_where(fk_name, using, 'NEW')
        related_dec_where, related_where_params = self.get_related_where(fk_name, using, 'OLD')
        related_increment = triggers.TriggerActionUpdate(
            model=self.model,
            columns=(self.fieldname,),
            values=("%s+1" % self.fieldname,),
            where=(' AND '.join(related_inc_where), related_where_params),
        )
        related_decrement = triggers.TriggerActionUpdate(
            model=self.model,
            columns=(self.fieldname,),
            values=("%s-1" % self.fieldname,),
            where=(' AND '.join(related_dec_where), related_where_params),
        )
        trigger_list = [
            triggers.Trigger(related_field, "after", "update", [related_increment, related_decrement], content_type,
                using,
                self.skip),
            triggers.Trigger(related_field, "after", "insert", [related_increment], content_type, using, self.skip),
            triggers.Trigger(related_field, "after", "delete", [related_decrement], content_type, using, self.skip),
            ]
        return trigger_list

    def get_triggers(self, using):
        related_field = self.manager.related.field
        if isinstance(related_field, ManyToManyField):
            fk_name = related_field.m2m_reverse_name()
            inc_where = ["%(id)s=(SELECT %(reverse_related)s FROM %(m2m_table)s WHERE %(related)s=NEW.%(id)s)" % {
                'id': self.model._meta.pk.get_attname_column()[0],
                'related': related_field.m2m_column_name(),
                'm2m_table': related_field.m2m_db_table(),
                'reverse_related': fk_name,
                }]
            dec_where = [action.replace('NEW.', 'OLD.') for action in inc_where]
        else:
            fk_name = related_field.attname
            inc_where = ["%s=NEW.%s" % (self.model._meta.pk.get_attname_column()[1], fk_name)]
            dec_where = ["%s=OLD.%s" % (self.model._meta.pk.get_attname_column()[1], fk_name)]

        content_type = str(ContentType.objects.get_for_model(self.model).pk)

        inc_query = TriggerFilterQuery(self.manager.related.model, trigger_alias='NEW')
        for name, value in self.filter.iteritems():
            inc_query.add_filter((name, value))
        inc_filter_where, _ = inc_query.where.as_sql(SQLCompiler(inc_query, connection, using).quote_name_unless_alias,
            connection)

        dec_query = TriggerFilterQuery(self.manager.related.model, trigger_alias='OLD')
        for name, value in self.filter.iteritems():
            dec_query.add_filter((name, value))
        dec_filter_where, where_params = dec_query.where.as_sql(
            SQLCompiler(inc_query, connection, using).quote_name_unless_alias, connection)

        if inc_filter_where is not None:
            inc_where.append(inc_filter_where)
        if dec_filter_where is not None:
            dec_where.append(dec_filter_where)
            # create the triggers for the incremental updates
        increment = triggers.TriggerActionUpdate(
            model=self.model,
            columns=(self.fieldname,),
            values=(self.get_increment_value(),),
            where=(' AND '.join(inc_where), where_params),
        )
        decrement = triggers.TriggerActionUpdate(
            model=self.model,
            columns=(self.fieldname,),
            values=(self.get_decrement_value(),),
            where=(' AND '.join(dec_where), where_params),
        )

        other_model = self.manager.related.model
        trigger_list = [
            triggers.Trigger(other_model, "after", "update", [increment, decrement], content_type, using, self.skip),
            triggers.Trigger(other_model, "after", "insert", [increment], content_type, using, self.skip),
            triggers.Trigger(other_model, "after", "delete", [decrement], content_type, using, self.skip),
            ]
        if isinstance(related_field, ManyToManyField):
            trigger_list.extend(self.m2m_triggers(content_type, fk_name, related_field, using))
        return trigger_list

    @abc.abstractmethod
    def get_increment_value(self):
        """
        Returns SQL for incrementing value
        """

    @abc.abstractmethod
    def get_decrement_value(self):
        """
        Returns SQL for decrementing value
        """

class SumDenorm(AggregateDenorm):
    """
    Handles denormalization of a sum field by doing incrementally updates.
    """
    def __init__(self, skip=None, field = None):
        super(SumDenorm, self).__init__(skip)
        # in case we want to set the value without relying on the
        # correctness of the incremental updates we create a function that
        # calculates it from scratch.
        self.sum_field = field
        self.func = lambda obj: getattr(obj, self.manager_name).filter(**self.filter).aggregate('sum')

    def get_increment_value(self):
        return "%s+NEW.%s" % (self.fieldname, self.sum_field)

    def get_decrement_value(self):
        return "%s-OLD.%s" % (self.fieldname, self.sum_field)

class CountDenorm(AggregateDenorm):
    """
    Handles the denormalization of a count field by doing incrementally
    updates.
    """

    def __init__(self, skip=None):
        super(CountDenorm, self).__init__(skip)
        # in case we want to set the value without relying on the
        # correctness of the incremental updates we create a function that
        # calculates it from scratch.
        self.func = lambda obj: getattr(obj, self.manager_name).filter(**self.filter).count()

    def get_increment_value(self):
        return "%s+1" % self.fieldname

    def get_decrement_value(self):
        return "%s-1" % self.fieldname



<<<<<<< HEAD
def rebuildall(verbose=False):
=======
def rebuildall(model_name=None):
>>>>>>> 3cfbe9f9
    """
    Updates all models containing denormalized fields.
    Used by the 'denormalize' management command.
    """
    global alldenorms
<<<<<<< HEAD
    for i, denorm in enumerate(alldenorms):
        if verbose:
            print 'rebuilding', '%s/%s' % (i + 1, len(alldenorms)), denorm.fieldname, 'in', denorm.model
        denorm.update(denorm.model.objects.all())
=======
    for denorm in alldenorms:
        if model_name is None or denorm.model.__name__ == model_name:
            denorm.update(denorm.model.objects.all())
>>>>>>> 3cfbe9f9


def drop_triggers(using=None):
    triggerset = triggers.TriggerSet(using=using)
    triggerset.drop()


def install_triggers(using=None):
    """
    Installs all required triggers in the database
    """
    build_triggerset(using=using).install()


def build_triggerset(using=None):
    global alldenorms

    # Use a TriggerSet to ensure each event gets just one trigger
    triggerset = triggers.TriggerSet(using=using)
    for denorm in alldenorms:
        triggerset.append(denorm.get_triggers(using=using))
    return triggerset


def flush():
    """
    Updates all model instances marked as dirty by the DirtyInstance
    model.
    After this method finishes the DirtyInstance table is empty and
    all denormalized fields have consistent data.
    """

    # Loop until break.
    # We may need multiple passes, because an update on one instance
    # may cause an other instance to be marked dirty (dependency chains)
    while True:
        # Get all dirty markers
        qs = DirtyInstance.objects.all()

        # DirtyInstance table is empty -> all data is consistent -> we're done
        if not qs:
            break

        # Call save() on all dirty instances, causing the self_save_handler()
        # getting called by the pre_save signal.
        for dirty_instance in qs:
            if dirty_instance.content_object:
                dirty_instance.content_object.save()
            dirty_instance.delete()<|MERGE_RESOLUTION|>--- conflicted
+++ resolved
@@ -412,28 +412,17 @@
     def get_decrement_value(self):
         return "%s-1" % self.fieldname
 
-
-
-<<<<<<< HEAD
-def rebuildall(verbose=False):
-=======
-def rebuildall(model_name=None):
->>>>>>> 3cfbe9f9
+def rebuildall(verbose=False, model_name=None):
     """
     Updates all models containing denormalized fields.
     Used by the 'denormalize' management command.
     """
     global alldenorms
-<<<<<<< HEAD
     for i, denorm in enumerate(alldenorms):
-        if verbose:
-            print 'rebuilding', '%s/%s' % (i + 1, len(alldenorms)), denorm.fieldname, 'in', denorm.model
-        denorm.update(denorm.model.objects.all())
-=======
-    for denorm in alldenorms:
         if model_name is None or denorm.model.__name__ == model_name:
+            if verbose:
+                print 'rebuilding', '%s/%s' % (i + 1, len(alldenorms)), denorm.fieldname, 'in', denorm.model
             denorm.update(denorm.model.objects.all())
->>>>>>> 3cfbe9f9
 
 
 def drop_triggers(using=None):

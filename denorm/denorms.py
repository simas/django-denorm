--- conflicted
+++ resolved
@@ -1,9 +1,6 @@
 # -*- coding: utf-8 -*-
-<<<<<<< HEAD
 import abc
 
-=======
->>>>>>> 6301bffc
 from django.contrib.contenttypes.models import ContentType
 from denorm.db import triggers
 from django.db import connection
@@ -11,19 +8,13 @@
 from django.db.models.fields.related import ManyToManyField
 from django.db.models.manager import Manager
 from denorm.models import DirtyInstance
-
-<<<<<<< HEAD
-# remember all denormalizations.
-# this is used to rebuild all denormalized values in the whole DB
 from django.db.models.sql import Query
 from django.db.models.sql.compiler import SQLCompiler
 from django.db.models.sql.query import Query
 from django.db.models.sql.where import WhereNode
 
-=======
 # Remember all denormalizations.
 # This is used to rebuild all denormalized values in the whole DB.
->>>>>>> 6301bffc
 alldenorms = []
 
 
@@ -40,11 +31,7 @@
                 # May not work under lots of conditions.
                 if hasattr(m2m.rel, 'through_model'):
                     # Clear exisiting through records (bit heavy handed?)
-<<<<<<< HEAD
-                    kwargs = {m2m.related.var_name: instance, }
-=======
                     kwargs = {m2m.related.var_name: instance}
->>>>>>> 6301bffc
 
                     # Can't use m2m_column_name in a filter
                     # kwargs = { m2m.m2m_column_name(): instance.pk, }
@@ -52,11 +39,7 @@
 
                     values = m2m.denorm.func(instance)
                     for value in values:
-<<<<<<< HEAD
-                        kwargs.update({m2m.m2m_reverse_name(): value.pk, })
-=======
                         kwargs.update({m2m.m2m_reverse_name(): value.pk})
->>>>>>> 6301bffc
                         m2m.rel.through_model.objects.create(**kwargs)
 
                 else:
@@ -75,11 +58,6 @@
         if check_resave():
             instance.save()
 
-<<<<<<< HEAD
-=======
-
-class Denorm(object):
->>>>>>> 6301bffc
 
 class Denorm(object):
     def __init__(self, skip=None):
@@ -177,31 +155,18 @@
         trigger_list = [
             triggers.Trigger(self.model, "after", "update", [action], content_type, using, self.skip),
             triggers.Trigger(self.model, "after", "insert", [action], content_type, using, self.skip),
-<<<<<<< HEAD
-            ]
+        ]
 
         return trigger_list + super(CallbackDenorm, self).get_triggers(using=using)
 
-=======
-        ]
-
-        return trigger_list + super(CallbackDenorm, self).get_triggers(using=using)
-
->>>>>>> 6301bffc
 
 class BaseCacheKeyDenorm(Denorm):
     def __init__(self, depend_on_related, *args, **kwargs):
         self.depend = depend_on_related
         super(BaseCacheKeyDenorm, self).__init__(*args, **kwargs)
         import random
-<<<<<<< HEAD
-
         self.func = lambda o: random.randint(-9223372036854775808, 9223372036854775807)
 
-=======
-        self.func = lambda o: random.randint(-9223372036854775808, 9223372036854775807)
-
->>>>>>> 6301bffc
     def setup(self, **kwargs):
         """
         Calls setup() on all DenormDependency resolvers
@@ -247,11 +212,7 @@
         trigger_list = [
             triggers.Trigger(self.model, "after", "update", [action], content_type, using, self.skip),
             triggers.Trigger(self.model, "after", "insert", [action], content_type, using, self.skip),
-<<<<<<< HEAD
-            ]
-=======
         ]
->>>>>>> 6301bffc
 
         return trigger_list + super(CacheKeyDenorm, self).get_triggers(using=using)
 
@@ -286,13 +247,6 @@
     __metaclass__ = abc.ABCMeta
 
     def __init__(self, skip=None):
-<<<<<<< HEAD
-=======
-        # in case we want to set the value without relying on the
-        # correctness of the incremental updates we create a function that
-        # calculates it from scratch.
-        self.func = lambda obj: getattr(obj, self.manager_name).count()
->>>>>>> 6301bffc
         self.manager = None
         self.skip = skip
 
@@ -300,17 +254,12 @@
         # as we connected to the ``class_prepared`` signal for any sender
         # and we only need to setup once, check if the sender is our model.
         if sender is self.model:
-<<<<<<< HEAD
             super(AggregateDenorm, self).setup(sender=sender, **kwargs)
-=======
-            super(CountDenorm, self).setup(sender=sender, **kwargs)
->>>>>>> 6301bffc
 
         # related managers will only be available after both models are initialized
         # so check if its available already, and get our manager
         if not self.manager and hasattr(self.model, self.manager_name):
             self.manager = getattr(self.model, self.manager_name)
-<<<<<<< HEAD
 
     def get_related_where(self, fk_name, using, type):
         related_where = ["%s=%s.%s" % (self.model._meta.pk.get_attname_column()[1], type, fk_name)]
@@ -355,8 +304,6 @@
             triggers.Trigger(related_field, "after", "delete", [related_decrement], content_type, using, self.skip),
             ]
         return trigger_list
-=======
->>>>>>> 6301bffc
 
     def get_triggers(self, using):
         related_field = self.manager.related.field
@@ -396,18 +343,12 @@
         increment = triggers.TriggerActionUpdate(
             model=self.model,
             columns=(self.fieldname,),
-<<<<<<< HEAD
             values=(self.get_increment_value(),),
             where=(' AND '.join(inc_where), where_params),
-=======
-            values=("%s+1" % self.fieldname,),
-            where="%s=NEW.%s" % (self.model._meta.pk.get_attname_column()[1], fk_name),
->>>>>>> 6301bffc
         )
         decrement = triggers.TriggerActionUpdate(
             model=self.model,
             columns=(self.fieldname,),
-<<<<<<< HEAD
             values=(self.get_decrement_value(),),
             where=(' AND '.join(dec_where), where_params),
         )
@@ -471,18 +412,6 @@
     def get_decrement_value(self):
         return "%s-1" % self.fieldname
 
-=======
-            values=("%s-1" % self.fieldname,),
-            where="%s=OLD.%s" % (self.model._meta.pk.get_attname_column()[1], fk_name),
-        )
-
-        other_model = self.manager.related.model
-        return [
-            triggers.Trigger(other_model, "after", "update", [increment, decrement], content_type, using, self.skip),
-            triggers.Trigger(other_model, "after", "insert", [increment], content_type, using, self.skip),
-            triggers.Trigger(other_model, "after", "delete", [decrement], content_type, using, self.skip),
-        ]
->>>>>>> 6301bffc
 
 
 def rebuildall(verbose=False):

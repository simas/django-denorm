# -*- coding: utf-8 -*-
import denorm.denorms
from django.db import models
from denorm import denorms
from django.conf import settings
import django.db.models


def denormalized(DBField, *args, **kwargs):
    """
    Turns a callable into model field, analogous to python's ``@property`` decorator.
    The callable will be used to compute the value of the field every time the model
    gets saved.
    If the callable has dependency information attached to it the fields value will
    also be recomputed if the dependencies require it.

    **Arguments:**

    DBField (required)
        The type of field you want to use to save the data.
        Note that you have to use the field class and not an instance
        of it.

    \*args, \*\*kwargs:
        Those will be passed unaltered into the constructor of ``DBField``
        once it gets actually created.
    """

    class DenormDBField(DBField):

        """
        Special subclass of the given DBField type, with a few extra additions.
        """

        def __init__(self, func, *args, **kwargs):
            self.func = func
            self.skip = kwargs.pop('skip', None)
            DBField.__init__(self, *args, **kwargs)

        def contribute_to_class(self, cls, name, *args, **kwargs):
            if hasattr(settings, 'DENORM_BULK_UNSAFE_TRIGGERS') and settings.DENORM_BULK_UNSAFE_TRIGGERS:
                self.denorm = denorms.BaseCallbackDenorm(skip=self.skip)
            else:
                self.denorm = denorms.CallbackDenorm(skip=self.skip)
            self.denorm.func = self.func
            self.denorm.depend = [dcls(*dargs, **dkwargs) for (dcls, dargs, dkwargs) in getattr(self.func, 'depend', [])]
            self.denorm.model = cls
            self.denorm.fieldname = name
            self.field_args = (args, kwargs)
            models.signals.class_prepared.connect(self.denorm.setup, sender=cls)
            # Add The many to many signal for this class
            models.signals.pre_save.connect(denorms.many_to_many_pre_save, sender=cls)
            models.signals.post_save.connect(denorms.many_to_many_post_save, sender=cls)
            DBField.contribute_to_class(self, cls, name, *args, **kwargs)

        def pre_save(self, model_instance, add):
            """
            Updates the value of the denormalized field before it gets saved.
            """
            value = self.denorm.func(model_instance)
            setattr(model_instance, self.attname, value)
            return value

        def south_field_triple(self):
            """
            Because this field will be defined as a decorator, give
            South hints on how to recreate it for database use.
            """
            from south.modelsinspector import introspector
            field_class = DBField.__module__ + "." + DBField.__name__
            args, kwargs = introspector(self)
            return (field_class, args, kwargs)

    def deco(func):
        kwargs["blank"] = True
        if 'default' not in kwargs:
            kwargs["null"] = True
        dbfield = DenormDBField(func, *args, **kwargs)
        return dbfield
    return deco

<<<<<<< HEAD
class AggregateField(models.PositiveIntegerField):

    def get_denorm(self, *args, **kwargs):
        """
        Returns denorm instance
        """

    def __init__(self,manager_name,**kwargs):
=======

class CountField(models.PositiveIntegerField):
    """
    A ``PositiveIntegerField`` that stores the number of rows
    related to this model instance through the specified manager.
    The value will be incrementally updated when related objects
    are added and removed.

    """
    def __init__(self, manager_name, **kwargs):
>>>>>>> 6301bffc
        """
        **Arguments:**

        manager_name:
            The name of the related manager to be counted.

        filter:
            Filter, which is applied to manager. For example:

        >>> active_item_count = CountField('item_set', filter={'active__exact':True})
        >>> adult_user_count = CountField('user_set', filter={'age__gt':18})

        Any additional arguments are passed on to the contructor of
        PositiveIntegerField.
        """
        skip = kwargs.pop('skip', None)
        qs_filter = kwargs.pop('filter', {})
        if qs_filter and hasattr(django.db.backend,'sqlite3'):
            raise NotImplementedError('filters for aggregate fields are currently not supported for sqlite')

        self.denorm = self.get_denorm(skip)
        self.denorm.manager_name = manager_name
        self.denorm.filter = qs_filter
        self.kwargs = kwargs
        kwargs['default'] = 0
<<<<<<< HEAD
        super(AggregateField,self).__init__(**kwargs)

    def contribute_to_class(self,cls,name):
        self.denorm.model = cls
        self.denorm.fieldname = name
        models.signals.class_prepared.connect(self.denorm.setup)
        super(AggregateField,self).contribute_to_class(cls,name)
=======
        super(CountField, self).__init__(**kwargs)

    def contribute_to_class(self, cls, name, *args, **kwargs):
        self.denorm.model = cls
        self.denorm.fieldname = name
        models.signals.class_prepared.connect(self.denorm.setup)
        super(CountField, self).contribute_to_class(cls, name, *args, **kwargs)
>>>>>>> 6301bffc

    def south_field_triple(self):
        return (
            '.'.join(('django', 'db', 'models', models.PositiveIntegerField.__name__)),
            [],
            {
                'default': '0',
            },
        )

    def pre_save(self, model_instance, add):
        """
        Makes sure we never overwrite the count with an outdated value.
        This is necessary because if the count was changed by
        a trigger after this model instance was created, the value
        we would write has not been updated.
        """
        if add:
            # if this is a new instance there can't be any related objects yet
            value = 0
        else:
            # if we're updating, get the most recent value from the DB
            value = self.denorm.model.objects.filter(
                pk=model_instance.pk,
            ).values_list(
                self.attname, flat=True,
            )[0]

        setattr(model_instance, self.attname, value)
        return value


<<<<<<< HEAD
class CountField(AggregateField):
    """
    A ``PositiveIntegerField`` that stores the number of rows
    related to this model instance through the specified manager.
    The value will be incrementally updated when related objects
    are added and removed.

    """

    def __init__(self, manager_name, **kwargs):
        """
        **Arguments:**

        manager_name:
            The name of the related manager to be counted.

        filter:
            Filter, which is applied to manager. For example:

        >>> active_item_count = CountField('item_set', filter={'active__exact':True})
        >>> adult_user_count = CountField('user_set', filter={'age__gt':18})

        Any additional arguments are passed on to the contructor of
        PositiveIntegerField.
        """

        super(CountField, self).__init__(manager_name, **kwargs)

    def get_denorm(self, skip):
        return denorms.CountDenorm(skip)

class SumField(AggregateField):
    """
    A ``PositiveIntegerField`` that stores sub of related field values
    to this model instance through the specified manager.
    The value will be incrementally updated when related objects
    are added and removed.

    """

    def __init__(self, manager_name, field, **kwargs):
        self.field = field
        super(SumField, self).__init__(manager_name, **kwargs)

    def get_denorm(self, skip):
        return denorms.SumDenorm(skip, self.field)

=======
>>>>>>> 6301bffc
class CacheKeyField(models.BigIntegerField):
    """
    A ``BigIntegerField`` that gets set to a random value anytime
    the model is saved or a dependency is triggered.
    The field gets updated immediately and does not require *denorm.flush()*.
    It currently cannot detect a direct (bulk)update to the model
    it is declared in.
    """

    def __init__(self, **kwargs):
        """
        All arguments are passed on to the contructor of
        BigIntegerField.
        """
        self.dependencies = []
        self.kwargs = kwargs
        kwargs['default'] = 0
        super(CacheKeyField, self).__init__(**kwargs)

    def depend_on_related(self, *args, **kwargs):
        """
        Add dependency information to the CacheKeyField.
        Accepts the same arguments like the *denorm.depend_on_related* decorator
        """
        from dependencies import CacheKeyDependOnRelated
        self.dependencies.append(CacheKeyDependOnRelated(*args, **kwargs))

    def contribute_to_class(self, cls, name, *args, **kwargs):
        for depend in self.dependencies:
            depend.fieldname = name
        self.denorm = denorms.BaseCacheKeyDenorm(depend_on_related=self.dependencies)
        self.denorm.model = cls
        self.denorm.fieldname = name
        models.signals.class_prepared.connect(self.denorm.setup)
        super(CacheKeyField, self).contribute_to_class(cls, name, *args, **kwargs)

    def pre_save(self, model_instance, add):
        if add:
            value = self.denorm.func(model_instance)
        else:
            value = self.denorm.model.objects.filter(
                pk=model_instance.pk,
            ).values_list(
                self.attname, flat=True,
            )[0]
        setattr(model_instance, self.attname, value)
        return value

    def south_field_triple(self):
        return (
            '.'.join(('django', 'db', 'models', models.BigIntegerField.__name__)),
            [],
            {
                'default': '0',
            },
        )<|MERGE_RESOLUTION|>--- conflicted
+++ resolved
@@ -79,7 +79,6 @@
         return dbfield
     return deco
 
-<<<<<<< HEAD
 class AggregateField(models.PositiveIntegerField):
 
     def get_denorm(self, *args, **kwargs):
@@ -87,34 +86,7 @@
         Returns denorm instance
         """
 
-    def __init__(self,manager_name,**kwargs):
-=======
-
-class CountField(models.PositiveIntegerField):
-    """
-    A ``PositiveIntegerField`` that stores the number of rows
-    related to this model instance through the specified manager.
-    The value will be incrementally updated when related objects
-    are added and removed.
-
-    """
     def __init__(self, manager_name, **kwargs):
->>>>>>> 6301bffc
-        """
-        **Arguments:**
-
-        manager_name:
-            The name of the related manager to be counted.
-
-        filter:
-            Filter, which is applied to manager. For example:
-
-        >>> active_item_count = CountField('item_set', filter={'active__exact':True})
-        >>> adult_user_count = CountField('user_set', filter={'age__gt':18})
-
-        Any additional arguments are passed on to the contructor of
-        PositiveIntegerField.
-        """
         skip = kwargs.pop('skip', None)
         qs_filter = kwargs.pop('filter', {})
         if qs_filter and hasattr(django.db.backend,'sqlite3'):
@@ -125,23 +97,13 @@
         self.denorm.filter = qs_filter
         self.kwargs = kwargs
         kwargs['default'] = 0
-<<<<<<< HEAD
-        super(AggregateField,self).__init__(**kwargs)
-
-    def contribute_to_class(self,cls,name):
-        self.denorm.model = cls
-        self.denorm.fieldname = name
-        models.signals.class_prepared.connect(self.denorm.setup)
-        super(AggregateField,self).contribute_to_class(cls,name)
-=======
-        super(CountField, self).__init__(**kwargs)
+        super(AggregateField, self).__init__(**kwargs)
 
     def contribute_to_class(self, cls, name, *args, **kwargs):
         self.denorm.model = cls
         self.denorm.fieldname = name
         models.signals.class_prepared.connect(self.denorm.setup)
-        super(CountField, self).contribute_to_class(cls, name, *args, **kwargs)
->>>>>>> 6301bffc
+        super(AggregateField,self).contribute_to_class(cls, name, *args, **kwargs)
 
     def south_field_triple(self):
         return (
@@ -174,7 +136,6 @@
         return value
 
 
-<<<<<<< HEAD
 class CountField(AggregateField):
     """
     A ``PositiveIntegerField`` that stores the number of rows
@@ -222,8 +183,6 @@
     def get_denorm(self, skip):
         return denorms.SumDenorm(skip, self.field)
 
-=======
->>>>>>> 6301bffc
 class CacheKeyField(models.BigIntegerField):
     """
     A ``BigIntegerField`` that gets set to a random value anytime

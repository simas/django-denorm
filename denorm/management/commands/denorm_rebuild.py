from django.core.management.base import NoArgsCommand
from denorm import denorms


<<<<<<< HEAD
class Command(NoArgsCommand):
    help = "Recalculates the value of every single denormalized model field in the whole project."

    def handle_noargs(self, **options):
        denorms.rebuildall(verbose=True)
=======
    def handle(self, model_name=None, *args, **kwargs):
        denorms.rebuildall(model_name)
>>>>>>> 3cfbe9f9
<|MERGE_RESOLUTION|>--- conflicted
+++ resolved
@@ -1,14 +1,9 @@
-from django.core.management.base import NoArgsCommand
+from django.core.management.base import BaseCommand
 from denorm import denorms
 
 
-<<<<<<< HEAD
-class Command(NoArgsCommand):
+class Command(BaseCommand):
     help = "Recalculates the value of every single denormalized model field in the whole project."
 
-    def handle_noargs(self, **options):
-        denorms.rebuildall(verbose=True)
-=======
-    def handle(self, model_name=None, *args, **kwargs):
-        denorms.rebuildall(model_name)
->>>>>>> 3cfbe9f9
+    def handle(self, verbose=False, model_name=None, *args, **kwargs):
+        denorms.rebuildall(verbose=verbose, model_name=model_name)
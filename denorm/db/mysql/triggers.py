--- conflicted
+++ resolved
@@ -13,60 +13,37 @@
     def sql(self):
         columns = self.columns
         table = self.table
-<<<<<<< HEAD
-        where = ",".join(["%s = %s"%(k,v) for k,v in self.kwargs.iteritems()])
-        return """ SELECT DISTINCT %(columns)s FROM %(table)s WHERE %(where)s """ % locals(), tuple()
-=======
         where = ",".join(["%s = %s" % (k, v) for k, v in self.kwargs.iteritems()])
-        return 'SELECT DISTINCT %(columns)s FROM %(table)s WHERE %(where)s' % locals()
+        return 'SELECT DISTINCT %(columns)s FROM %(table)s WHERE %(where)s' % locals(), tuple()
 
->>>>>>> 6301bffc
 
 class TriggerActionInsert(base.TriggerActionInsert):
 
     def sql(self):
         table = self.model._meta.db_table
-<<<<<<< HEAD
-        columns = "("+",".join(self.columns)+")"
+        columns = "(" + ",".join(self.columns) + ")"
         params = []
-        if isinstance(self.values,TriggerNestedSelect):
+        if isinstance(self.values, TriggerNestedSelect):
             sql, nested_params = self.values.sql()
-            values = "("+ sql +")"
+            values = "(" + sql + ")"
             params.extend(nested_params)
-=======
-        columns = "(" + ",".join(self.columns) + ")"
-        if isinstance(self.values, TriggerNestedSelect):
-            values = "(" + self.values.sql() + ")"
->>>>>>> 6301bffc
         else:
             values = "VALUES(" + ",".join(self.values) + ")"
 
-        return 'INSERT IGNORE INTO %(table)s %(columns)s %(values)s' % locals()
+        return 'INSERT IGNORE INTO %(table)s %(columns)s %(values)s' % locals(), tuple()
 
-<<<<<<< HEAD
-        return """ INSERT IGNORE INTO %(table)s %(columns)s %(values)s """ % locals(), tuple()
-=======
->>>>>>> 6301bffc
 
 class TriggerActionUpdate(base.TriggerActionUpdate):
 
     def sql(self):
         table = self.model._meta.db_table
-<<<<<<< HEAD
-        updates = ','.join(["%s=%s"%(k,v) for k,v in zip(self.columns,self.values)])
+        updates = ','.join(["%s=%s" % (k, v) for k,  v in zip(self.columns, self.values)])
         if isinstance(self.where, tuple):
             where, where_params = self.where
         else:
             where, where_params = self.where, []
 
-        return """ UPDATE %(table)s SET %(updates)s WHERE %(where)s """ % locals(), tuple(where_params)
-=======
-        updates = ','.join(["%s=%s" % (k, v) for k,  v in zip(self.columns, self.values)])
-        where = self.where
-
-        return 'UPDATE %(table)s SET %(updates)s WHERE %(where)s' % locals()
-
->>>>>>> 6301bffc
+        return 'UPDATE %(table)s SET %(updates)s WHERE %(where)s' % locals(), tuple(where_params)
 
 class Trigger(base.Trigger):
 
@@ -102,18 +79,7 @@
         else:
             cond = 'TRUE'
 
-<<<<<<< HEAD
-        return (
-             """ CREATE TRIGGER %(name)s\n"""
-            +"""  %(time)s %(event)s ON %(table)s\n"""
-            +"""  FOR EACH ROW BEGIN\n"""
-            +"""   IF %(cond)s THEN\n"""
-            +"""    %(actions)s\n"""
-            +"""   END IF;\n"""
-            +"""  END;\n"""
-            ) % locals(), tuple(params)
-=======
-        return """
+        sql = """
 CREATE TRIGGER %(name)s
     %(time)s %(event)s ON %(table)s
     FOR EACH ROW BEGIN
@@ -122,8 +88,7 @@
         END IF;
     END;
 """ % locals()
-
->>>>>>> 6301bffc
+        return sql, tuple(params)
 
 class TriggerSet(base.TriggerSet):
     def drop(self):

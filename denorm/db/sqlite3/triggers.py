--- conflicted
+++ resolved
@@ -16,59 +16,37 @@
     def sql(self):
         columns = self.columns
         table = self.table
-<<<<<<< HEAD
-        where = ",".join(["%s=%s"%(k,v) for k,v in self.kwargs.iteritems()])
-        return """ SELECT DISTINCT %(columns)s FROM %(table)s WHERE %(where)s """ % locals(), tuple()
-=======
         where = ",".join(["%s = %s" % (k, v) for k, v in self.kwargs.iteritems()])
-        return 'SELECT DISTINCT %(columns)s FROM %(table)s WHERE %(where)s' % locals()
+        return 'SELECT DISTINCT %(columns)s FROM %(table)s WHERE %(where)s' % locals(), tuple()
 
->>>>>>> 6301bffc
 
 class TriggerActionInsert(base.TriggerActionInsert):
 
     def sql(self):
         table = self.model._meta.db_table
-<<<<<<< HEAD
-        columns = "("+",".join(self.columns)+")"
-        if isinstance(self.values,TriggerNestedSelect):
+        columns = "(" + ",".join(self.columns) + ")"
+        if isinstance(self.values, TriggerNestedSelect):
             sql, params = self.values.sql()
             values = ""+ sql +""
         else:
-            values = "VALUES("+",".join(self.values)+")"
+            values = "VALUES(" + ",".join(self.values) + ")"
             params = []
 
-        return """ INSERT OR REPLACE INTO %(table)s %(columns)s %(values)s """ % locals(), tuple(params)
-=======
-        columns = "(" + ",".join(self.columns) + ")"
-        if isinstance(self.values, TriggerNestedSelect):
-            values = "" + self.values.sql() + ""
-        else:
-            values = "VALUES(" + ",".join(self.values) + ")"
+        return 'INSERT OR REPLACE INTO %(table)s %(columns)s %(values)s' % locals(), tuple(params)
 
-        return 'INSERT OR REPLACE INTO %(table)s %(columns)s %(values)s' % locals()
-
->>>>>>> 6301bffc
 
 class TriggerActionUpdate(base.TriggerActionUpdate):
 
     def sql(self):
         table = self.model._meta.db_table
-<<<<<<< HEAD
-        updates = ','.join(["%s=%s"%(k,v) for k,v in zip(self.columns,self.values)])
+        updates = ','.join(["%s=%s"%(k, v) for k, v in zip(self.columns, self.values)])
         if isinstance(self.where, tuple):
             where, where_params = self.where
         else:
             where, where_params = self.where, []
 
-        return """ UPDATE %(table)s SET %(updates)s WHERE %(where)s """ % locals(), where_params
-=======
-        updates = ','.join(["%s=%s"%(k, v) for k, v in zip(self.columns, self.values)])
-        where = self.where
+        return 'UPDATE %(table)s SET %(updates)s WHERE %(where)s' % locals(), where_params
 
-        return 'UPDATE %(table)s SET %(updates)s WHERE %(where)s' % locals()
-
->>>>>>> 6301bffc
 
 class Trigger(base.Trigger):
 
@@ -109,23 +87,14 @@
         if when:
             when = "WHEN(%s)" % (when,)
 
-<<<<<<< HEAD
-        return (
-             """ CREATE TRIGGER %(name)s\n"""
-            +"""  %(time)s %(event)s ON %(table)s\n"""
-            +"""  FOR EACH ROW %(when)s BEGIN\n"""
-            +"""   %(actions)s\n  END;\n"""
-            ) % locals(), tuple(params)
-=======
         return """
 CREATE TRIGGER %(name)s
     %(time)s %(event)s ON %(table)s
     FOR EACH ROW %(when)s BEGIN
         %(actions)s
     END;
-""" % locals()
+""" % locals(), tuple(params)
 
->>>>>>> 6301bffc
 
 class TriggerSet(base.TriggerSet):
     def drop(self):

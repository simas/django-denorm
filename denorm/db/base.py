--- conflicted
+++ resolved
@@ -39,11 +39,7 @@
 
 class Trigger:
 
-<<<<<<< HEAD
-    def __init__(self,subject, time, event,actions, content_type):
-=======
-    def __init__(self, subject, time, event, actions=[], using=None, skip=None):
->>>>>>> 0d0396ce
+    def __init__(self, subject, time, event, actions, content_type, using=None, skip=None):
         self.subject = subject
         self.time = time
         self.event = event

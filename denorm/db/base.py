--- conflicted
+++ resolved
@@ -79,28 +79,19 @@
             self.db_table = subject.m2m_db_table()
             self.fields = [(k.attname, k.db_type(connection=cconnection)) for k, v in subject.rel.to._meta.get_fields_with_model() if not v]
             self.content_type_field = subject.content_type_field_name + '_id'
-<<<<<<< HEAD
         elif isinstance(subject, models.ForeignKey):
             self.model = subject.model
             self.db_table = self.model._meta.db_table
             skip = skip or ()
             self.fields = [(k.attname, k.db_type(connection=cconnection)) for k,v in self.model._meta.get_fields_with_model() if not v and k.attname not in skip]
 
-        elif hasattr(subject,"_meta"):
-=======
         elif hasattr(subject, "_meta"):
->>>>>>> 6301bffc
             self.model = subject
             self.db_table = self.model._meta.db_table
             # FIXME, need to check get_parent_list and add triggers to those
             # The below will only check the fields on *this* model, not parents
-<<<<<<< HEAD
             skip = skip or () + getattr(subject, 'denorm_always_skip', ())
-            self.fields = [(k.attname, k.db_type(connection=cconnection)) for k,v in self.model._meta.get_fields_with_model() if not v and k.attname not in skip]
-=======
-            skip = skip or ()
             self.fields = [(k.attname, k.db_type(connection=cconnection)) for k, v in self.model._meta.get_fields_with_model() if not v and k.attname not in skip]
->>>>>>> 6301bffc
         else:
             raise NotImplementedError
 

--- conflicted
+++ resolved
@@ -101,19 +101,10 @@
             from django.db import connection, transaction
         cursor = connection.cursor()
 
-<<<<<<< HEAD
         cursor.execute("SELECT pg_class.relname, pg_trigger.tgname FROM pg_trigger LEFT JOIN pg_class ON (pg_trigger.tgrelid = pg_class.oid) WHERE pg_trigger.tgname LIKE 'denorm_%%';")
         for table_name, trigger_name in cursor.fetchall():
             cursor.execute("""DROP TRIGGER %s ON %s;""" % (trigger_name, table_name))
-            transaction.commit_unless_managed()
-=======
-        cursor.execute("SELECT * FROM pg_trigger;")
-        for result in cursor.fetchall():
-            if result[1].startswith("denorm_"):
-                x,table = result[1].rsplit("_on_",)
-                cursor.execute("""DROP TRIGGER %s ON %s;""" % (result[1],table))
-                transaction.commit_unless_managed(using=self.using)
->>>>>>> 0d0396ce
+            transaction.commit_unless_managed(using=self.using)
 
         for name,trigger in self.triggers.iteritems():
             cursor.execute(trigger.sql())

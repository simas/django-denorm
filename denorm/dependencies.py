# -*- coding: utf-8 -*-
from denorm.helpers import find_fks, find_m2ms
from django.db import models
from django.db.models.fields import related
from denorm.models import DirtyInstance
from django.contrib.contenttypes.models import ContentType
from denorm.db import triggers


class DenormDependency(object):

    """
    Base class for real dependency classes.
    """

    def get_triggers(self, using):
        """
        Must return a list of ``denorm.triggers.Trigger`` instances
        """
        return []

    def setup(self, this_model):
        """
        Remembers the model this dependency was declared in.
        """
        self.this_model = this_model


class DependOnRelated(DenormDependency):
    def __init__(self, othermodel, foreign_key=None, type=None, skip=None):
        self.other_model = othermodel
        self.fk_name = foreign_key
        self.type = type
        self.skip = skip or () + getattr(othermodel, 'denorm_always_skip', ())

    def setup(self, this_model):
        super(DependOnRelated, self).setup(this_model)

        # FIXME: this should not be necessary
        if self.other_model == related.RECURSIVE_RELATIONSHIP_CONSTANT:
            self.other_model = self.this_model

        if isinstance(self.other_model, (str, unicode)):
            # if ``other_model`` is a string, it certainly is a lazy relation.
            related.add_lazy_relation(self.this_model, None, self.other_model, self.resolved_model)
        else:
            # otherwise it can be resolved directly
            self.resolved_model(None, self.other_model, None)

    def resolved_model(self, data, model, cls):
        """
        Does all the initialization that had to wait until we knew which
        model we depend on.
        """
        self.other_model = model

        # Create a list of all ForeignKeys and ManyToManyFields between both related models, in both directions
        candidates = [('forward', fk) for fk in find_fks(self.this_model, self.other_model, self.fk_name)]
        candidates += [('backward', fk) for fk in find_fks(self.other_model, self.this_model, self.fk_name)]
        candidates += [('forward_m2m', fk) for fk in find_m2ms(self.this_model, self.other_model, self.fk_name)]
        candidates += [('backward_m2m', fk) for fk in find_m2ms(self.other_model, self.this_model, self.fk_name)]

        # If a relation type was given (forward,backward,forward_m2m or backward_m2m),
        # filter out all relations that do not match this type.
        candidates = [x for x in candidates if not self.type or self.type == x[0]]

        if len(candidates) > 1:
            raise ValueError("%s has more than one ForeignKey or ManyToManyField to %s (or reverse); cannot auto-resolve."
                             % (self.this_model, self.other_model))
        if not candidates:
            raise ValueError("%s has no ForeignKeys or ManyToManyFields to %s (or reverse); cannot auto-resolve."
                             % (self.this_model, self.other_model))

        # Now the candidates list contains exactly one item, thats our winner.
        self.type, self.field = candidates[0]


class CacheKeyDependOnRelated(DependOnRelated):

    def get_triggers(self, using):

        if not self.type:
            # 'resolved_model' model never got called...
            raise ValueError("The model '%s' could not be resolved, it probably does not exist" % self.other_model)

        content_type = str(ContentType.objects.get_for_model(self.this_model).id)

        if self.type == "forward":
            # With forward relations many instances of ``this_model``
            # may be related to one instance of ``other_model``
            action_new = triggers.TriggerActionUpdate(
                model=self.this_model,
                columns=(self.fieldname,),
                values=(triggers.RandomBigInt(),),
                where="%s=NEW.%s" % (
                    self.field.get_attname_column()[1],
                    self.other_model._meta.pk.get_attname_column()[1],
                ),
            )
            action_old = triggers.TriggerActionUpdate(
                model=self.this_model,
                columns=(self.fieldname,),
                values=(triggers.RandomBigInt(),),
                where="%s=OLD.%s" % (
                    self.field.get_attname_column()[1],
                    self.other_model._meta.pk.get_attname_column()[1],
                ),
            )
            return [
                triggers.Trigger(self.other_model, "after", "update", [action_new], content_type, using, self.skip),
                triggers.Trigger(self.other_model, "after", "insert", [action_new], content_type, using, self.skip),
                triggers.Trigger(self.other_model, "after", "delete", [action_old], content_type, using, self.skip),
            ]

        if self.type == "backward":
            # With backward relations a change in ``other_model`` can affect
            # only one or two instances of ``this_model``.
            # If the ``other_model`` instance changes the value its ForeignKey
            # pointing to ``this_model`` both the old and the new related instance
            # are affected, otherwise only the one it is pointing to is affected.
            action_new = triggers.TriggerActionUpdate(
                model=self.this_model,
                columns=(self.fieldname,),
                values=(triggers.RandomBigInt(),),
                where="%s=NEW.%s" % (
                    self.this_model._meta.pk.get_attname_column()[1],
                    self.field.get_attname_column()[1],
                ),
            )
            action_old = triggers.TriggerActionUpdate(
                model=self.this_model,
                columns=(self.fieldname,),
                values=(triggers.RandomBigInt(),),
                where="%s=OLD.%s" % (
                    self.this_model._meta.pk.get_attname_column()[1],
                    self.field.get_attname_column()[1],
                ),
            )
            return [
                triggers.Trigger(self.other_model, "after", "update", [action_new, action_old], content_type, using, self.skip),
                triggers.Trigger(self.other_model, "after", "insert", [action_new], content_type, using, self.skip),
                triggers.Trigger(self.other_model, "after", "delete", [action_old], content_type, using, self.skip),
            ]

        if "m2m" in self.type:
            # The two directions of M2M relations only differ in the column
            # names used in the intermediate table.
            if "forward" in self.type:
                column_name = self.field.m2m_column_name()
                reverse_column_name = self.field.m2m_reverse_name()
            if "backward" in self.type:
                column_name = self.field.m2m_reverse_name()
                reverse_column_name = self.field.m2m_column_name()

            # The first part of a M2M dependency is exactly like a backward
            # ForeignKey dependency. ``this_model`` is backward FK related
            # to the intermediate table.
            action_m2m_new = triggers.TriggerActionUpdate(
                model=self.this_model,
                columns=(self.fieldname,),
                values=(triggers.RandomBigInt(),),
                where="%s=NEW.%s" % (
                    self.this_model._meta.pk.get_attname_column()[1],
                    column_name,
                ),
            )
            action_m2m_old = triggers.TriggerActionUpdate(
                model=self.this_model,
                columns=(self.fieldname,),
                values=(triggers.RandomBigInt(),),
                where="%s=OLD.%s" % (
                    self.this_model._meta.pk.get_attname_column()[1],
                    column_name,
                ),
            )

            trigger_list = [
                triggers.Trigger(self.field, "after", "update", [action_m2m_new, action_m2m_old], content_type, using, self.skip),
                triggers.Trigger(self.field, "after", "insert", [action_m2m_new], content_type, using, self.skip),
                triggers.Trigger(self.field, "after", "delete", [action_m2m_old], content_type, using, self.skip),
            ]

            if isinstance(self.field, models.ManyToManyField):
                # Additionally to the dependency on the intermediate table
                # ``this_model`` is dependant on updates to the ``other_model``-
                # There is no need to track insert or delete events here,
                # because a relation can only be created or deleted by
                # by modifying the intermediate table.
                #
                # Generic relations are excluded because they have the
                # same m2m_table and model table.
                sql, params = triggers.TriggerNestedSelect(self.field.m2m_db_table(), (column_name,),
                    **{reverse_column_name: "NEW.id"}).sql()
                action_new = triggers.TriggerActionUpdate(
<<<<<<< HEAD
                    model = self.this_model,
                    columns = (self.fieldname,),
                    values = (triggers.RandomBigInt(),),
                    where = (self.this_model._meta.pk.get_attname_column()[1]+' IN ('+ sql +')', params),
=======
                    model=self.this_model,
                    columns=(self.fieldname,),
                    values=(triggers.RandomBigInt(),),
                    where=self.this_model._meta.pk.get_attname_column()[1] + ' IN (' + triggers.TriggerNestedSelect(
                        self.field.m2m_db_table(),
                        (column_name,),
                        **{reverse_column_name: "NEW.id"}
                        ).sql() + ')'
>>>>>>> 6301bffc
                    )
                trigger_list.append(triggers.Trigger(self.other_model, "after", "update", [action_new], content_type, using, self.skip))

            return trigger_list

        return []


class CallbackDependOnRelated(DependOnRelated):

    """
    A DenormDependency that handles callbacks depending on fields
    in other models that are related to the dependent model.

    Two models are considered related if there is a ForeignKey or ManyToManyField
    on either of them pointing to the other one.
    """

    def __init__(self, othermodel, foreign_key=None, type=None, skip=None):
        """
        Attaches a dependency to a callable, indicating the return value depends on
        fields in an other model that is related to the model the callable belongs to
        either through a ForeignKey in either direction or a ManyToManyField.

        **Arguments:**

        othermodel (required)
            Either a model class or a string naming a model class.

        foreign_key
            The name of the ForeignKey or ManyToManyField that creates the relation
            between the two models.
            Only necessary if there is more than one relationship between the two models.

        type
            One of 'forward', 'backward', 'forward_m2m' or 'backward_m2m'.
            If there are relations in both directions specify which one to use.

        skip
            Use this to specify what fields change on every save().
            These fields will not be checked and will not make a model dirty when they change, to prevent infinite loops.
        """
        super(CallbackDependOnRelated, self).__init__(othermodel, foreign_key, type, skip)

    def get_triggers(self, using):

        if not self.type:
            # 'resolved_model' model never got called...
            raise ValueError("The model '%s' could not be resolved, it probably does not exist" % self.other_model)

        content_type = str(ContentType.objects.get_for_model(self.this_model).id)

        if self.type == "forward":
            # With forward relations many instances of ``this_model``
            # may be related to one instance of ``other_model``
            # so we need to do a nested select query in the trigger
            # to find them all.
            action_new = triggers.TriggerActionInsert(
                model=DirtyInstance,
                columns=("content_type_id", "object_id"),
                values=triggers.TriggerNestedSelect(
                    self.this_model._meta.db_table,
                    (content_type,
                        self.this_model._meta.pk.get_attname_column()[1]),
                    **{self.field.get_attname_column()[1]: "NEW.%s" % self.other_model._meta.pk.get_attname_column()[1]}
                )
            )
            action_old = triggers.TriggerActionInsert(
                model=DirtyInstance,
                columns=("content_type_id", "object_id"),
                values=triggers.TriggerNestedSelect(
                    self.this_model._meta.db_table,
                    (content_type,
                        self.this_model._meta.pk.get_attname_column()[1]),
                    **{self.field.get_attname_column()[1]: "OLD.%s" % self.other_model._meta.pk.get_attname_column()[1]}
                )
            )
            return [
                triggers.Trigger(self.other_model, "after", "update", [action_new], content_type, using, self.skip),
                triggers.Trigger(self.other_model, "after", "insert", [action_new], content_type, using, self.skip),
                triggers.Trigger(self.other_model, "after", "delete", [action_old], content_type, using, self.skip),
            ]

        if self.type == "backward":
            # With backward relations a change in ``other_model`` can affect
            # only one or two instances of ``this_model``.
            # If the ``other_model`` instance changes the value its ForeignKey
            # pointing to ``this_model`` both the old and the new related instance
            # are affected, otherwise only the one it is pointing to is affected.
            action_new = triggers.TriggerActionInsert(
                model=DirtyInstance,
                columns=("content_type_id", "object_id"),
                values=(
                    content_type,
                    "NEW.%s" % self.field.get_attname_column()[1],
                )
            )
            action_old = triggers.TriggerActionInsert(
                model=DirtyInstance,
                columns=("content_type_id", "object_id"),
                values=(
                    content_type,
                    "OLD.%s" % self.field.get_attname_column()[1],
                )
            )
            return [
                triggers.Trigger(self.other_model, "after", "update", [action_new, action_old], content_type, using, self.skip),
                triggers.Trigger(self.other_model, "after", "insert", [action_new], content_type, using, self.skip),
                triggers.Trigger(self.other_model, "after", "delete", [action_old], content_type, using, self.skip),
            ]

        if "m2m" in self.type:
            # The two directions of M2M relations only differ in the column
            # names used in the intermediate table.
            if "forward" in self.type:
                column_name = self.field.m2m_column_name()
                reverse_column_name = self.field.m2m_reverse_name()
            if "backward" in self.type:
                column_name = self.field.m2m_reverse_name()
                reverse_column_name = self.field.m2m_column_name()

            # The first part of a M2M dependency is exactly like a backward
            # ForeignKey dependency. ``this_model`` is backward FK related
            # to the intermediate table.
            action_m2m_new = triggers.TriggerActionInsert(
                model=DirtyInstance,
                columns=("content_type_id", "object_id"),
                values=(
                    content_type,
                    "NEW.%s" % column_name,
                )
            )
            action_m2m_old = triggers.TriggerActionInsert(
                model=DirtyInstance,
                columns=("content_type_id", "object_id"),
                values=(
                    content_type,
                    "OLD.%s" % column_name,
                )
            )

            trigger_list = [
                triggers.Trigger(self.field, "after", "update", [action_m2m_new, action_m2m_old], content_type, using, self.skip),
                triggers.Trigger(self.field, "after", "insert", [action_m2m_new], content_type, using, self.skip),
                triggers.Trigger(self.field, "after", "delete", [action_m2m_old], content_type, using, self.skip),
            ]

            if isinstance(self.field, models.ManyToManyField):
                # Additionally to the dependency on the intermediate table
                # ``this_model`` is dependant on updates to the ``other_model``-
                # There is no need to track insert or delete events here,
                # because a relation can only be created or deleted by
                # by modifying the intermediate table.
                #
                # Generic relations are excluded because they have the
                # same m2m_table and model table.
                action_new = triggers.TriggerActionInsert(
                    model=DirtyInstance,
                    columns=("content_type_id", "object_id"),
                    values=triggers.TriggerNestedSelect(
                        self.field.m2m_db_table(),
                        (content_type, column_name),
                        **{reverse_column_name: "NEW.id"}
                        )
                    )
                trigger_list.append(triggers.Trigger(self.other_model, "after", "update", [action_new], content_type, using, self.skip))

            return trigger_list

        return []


def make_depend_decorator(Class):
    """
    Create a decorator that attaches an instance of the given class
    to the decorated function, passing all remaining arguments to the classes
    __init__.
    """
    import functools

    def decorator(*args, **kwargs):
        def deco(func):
            if not hasattr(func, 'depend'):
                func.depend = []
            func.depend.append((Class, args, kwargs))
            return func
        return deco
    functools.update_wrapper(decorator, Class.__init__)
    return decorator

depend_on_related = make_depend_decorator(CallbackDependOnRelated)<|MERGE_RESOLUTION|>--- conflicted
+++ resolved
@@ -189,25 +189,17 @@
                 #
                 # Generic relations are excluded because they have the
                 # same m2m_table and model table.
-                sql, params = triggers.TriggerNestedSelect(self.field.m2m_db_table(), (column_name,),
-                    **{reverse_column_name: "NEW.id"}).sql()
+                sql, params = triggers.TriggerNestedSelect(
+                    self.field.m2m_db_table(),
+                    (column_name,),
+                    **{reverse_column_name: "NEW.id"}
+                ).sql()
                 action_new = triggers.TriggerActionUpdate(
-<<<<<<< HEAD
-                    model = self.this_model,
-                    columns = (self.fieldname,),
-                    values = (triggers.RandomBigInt(),),
-                    where = (self.this_model._meta.pk.get_attname_column()[1]+' IN ('+ sql +')', params),
-=======
                     model=self.this_model,
                     columns=(self.fieldname,),
                     values=(triggers.RandomBigInt(),),
-                    where=self.this_model._meta.pk.get_attname_column()[1] + ' IN (' + triggers.TriggerNestedSelect(
-                        self.field.m2m_db_table(),
-                        (column_name,),
-                        **{reverse_column_name: "NEW.id"}
-                        ).sql() + ')'
->>>>>>> 6301bffc
-                    )
+                    where=(self.this_model._meta.pk.get_attname_column()[1]+' IN ('+ sql +')', params),
+                )
                 trigger_list.append(triggers.Trigger(self.other_model, "after", "update", [action_new], content_type, using, self.skip))
 
             return trigger_list

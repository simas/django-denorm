--- conflicted
+++ resolved
@@ -5,20 +5,12 @@
         if not isinstance(foreign_key, (str, unicode)):
             foreign_key = foreign_key.attname
         fkeys = filter(lambda x: isinstance(x, models.ForeignKey)
-<<<<<<< HEAD
-                                 and unicode(x.rel.to).lower() == unicode(to_model).lower()
-=======
                                  and repr(x.rel.to).lower() == repr(to_model).lower()
->>>>>>> 001120a8
                                  and x.attname in [foreign_key,foreign_key+'_id'],
                        from_model._meta.fields)
     else:
         fkeys = filter(lambda x: isinstance(x, models.ForeignKey)
-<<<<<<< HEAD
-                                 and unicode(x.rel.to).lower() == unicode(to_model).lower(),
-=======
                                  and repr(x.rel.to).lower() == repr(to_model).lower(),
->>>>>>> 001120a8
                        from_model._meta.fields)
 
     return fkeys

--- conflicted
+++ resolved
@@ -485,7 +485,6 @@
         self.assertNotEqual(ck1, m1.cachekey)
         
 
-<<<<<<< HEAD
 if not hasattr(django.db.backend,'sqlite3'):
     class TestFilterCount(cases.DestructiveDatabaseTestCase):
         """
@@ -495,121 +494,39 @@
         def setUp(self):
             denorms.drop_triggers()
             denorms.install_triggers()
-=======
-class TestFilterCount(cases.DestructiveDatabaseTestCase):
-    """
-    Tests for the filtered count feature.
-    """
-    
-    def setUp(self):
-        denorms.drop_triggers()
-        denorms.install_triggers()
-
-    def test_filter_count(self):
-        master = models.FilterCountModel.objects.create()
-        self.assertEqual(master.active_item_count,0)
-        master.items.create(active = True, text='text')
-        master.items.create(active = True, text='')
-        master = models.FilterCountModel.objects.get(id=master.id)
-        self.assertEqual(master.active_item_count,1, 'created active item')
-        master.items.create(active = False)
-        master = models.FilterCountModel.objects.get(id=master.id)
-        self.assertEqual(master.active_item_count,1, 'created inactive item')
-        master.items.create(active = True, text='true')
-        master = models.FilterCountModel.objects.get(pk=master.pk)
-        self.assertEqual(master.active_item_count,2)
-        master.items.filter(active = False).delete()
-        master = models.FilterCountModel.objects.get(pk=master.pk)
-        self.assertEqual(master.active_item_count,2)
-        master.items.filter(active = True, text='true')[0].delete()
-        master = models.FilterCountModel.objects.get(pk=master.pk)
-        self.assertEqual(master.active_item_count,1)
-        item = master.items.filter(active = True, text='text')[0]
-        item.active = False
-        item.save()
-        master = models.FilterCountModel.objects.get(pk=master.pk)
-        self.assertEqual(master.active_item_count,0)
-        item = master.items.filter(active = False, text='text')[0]
-        item.active = True
-        item.text = ''
-        item.save()
-        master = models.FilterCountModel.objects.get(pk=master.pk)
-        self.assertEqual(master.active_item_count,0)
-        item = master.items.filter(active = True, text='')[0]
-        item.text = '123'
-        item.save()
-        master = models.FilterCountModel.objects.get(pk=master.pk)
-        self.assertEqual(master.active_item_count,1)
-
-class TestFilterCountM2M(cases.DestructiveDatabaseTestCase):
-    """
-    Tests for the filtered count feature.
-    """
-    
-    def setUp(self):
-        denorms.drop_triggers()
-        denorms.install_triggers()
-    def test_filter_count(self):
-        master = models.FilterCountModel.objects.create()
-        self.assertEqual(master.active_item_count,0)
-        master.items.create(active = True, text='true')
-        master = models.FilterCountModel.objects.get(id=master.id)
-        self.assertEqual(master.active_item_count,1, 'created active item')
-        master.items.create(active = False, text='true')
-        master = models.FilterCountModel.objects.get(id=master.id)
-        self.assertEqual(master.active_item_count,1, 'created inactive item')
-        master.items.create(active = True, text='true')
-        master = models.FilterCountModel.objects.get(pk=master.pk)
-        self.assertEqual(master.active_item_count,2)
-        master.items.filter(active = False).delete()
-        master = models.FilterCountModel.objects.get(pk=master.pk)
-        self.assertEqual(master.active_item_count,2)
-        master.items.filter(active = True)[0].delete()
-        master = models.FilterCountModel.objects.get(pk=master.pk)
-        self.assertEqual(master.active_item_count,1)
-        item = master.items.filter(active = True)[0]
-        item.active = False
-        item.save()
-        master = models.FilterCountModel.objects.get(pk=master.pk)
-        self.assertEqual(master.active_item_count,0)
-        item = master.items.filter(active = False)[0]
-        item.active = True
-        item.save()
-        master = models.FilterCountModel.objects.get(pk=master.pk)
-        self.assertEqual(master.active_item_count,1)
-
-class TestFilterSum(cases.DestructiveDatabaseTestCase):
-    """
-    Tests for the filtered count feature.
-    """
->>>>>>> 601915ca
-
-        
+
         def test_filter_count(self):
             master = models.FilterCountModel.objects.create()
             self.assertEqual(master.active_item_count,0)
-            master.items.create(active = True)
+            master.items.create(active = True, text='text')
+            master.items.create(active = True, text='')
             master = models.FilterCountModel.objects.get(id=master.id)
             self.assertEqual(master.active_item_count,1, 'created active item')
             master.items.create(active = False)
             master = models.FilterCountModel.objects.get(id=master.id)
             self.assertEqual(master.active_item_count,1, 'created inactive item')
-            master.items.create(active = True)
+            master.items.create(active = True, text='true')
             master = models.FilterCountModel.objects.get(pk=master.pk)
             self.assertEqual(master.active_item_count,2)
             master.items.filter(active = False).delete()
             master = models.FilterCountModel.objects.get(pk=master.pk)
             self.assertEqual(master.active_item_count,2)
-            master.items.filter(active = True)[0].delete()
+            master.items.filter(active = True, text='true')[0].delete()
             master = models.FilterCountModel.objects.get(pk=master.pk)
             self.assertEqual(master.active_item_count,1)
-            item = master.items.filter(active = True)[0]
+            item = master.items.filter(active = True, text='text')[0]
             item.active = False
             item.save()
             master = models.FilterCountModel.objects.get(pk=master.pk)
             self.assertEqual(master.active_item_count,0)
-            item = master.items.filter(active = False)[0]
+            item = master.items.filter(active = False, text='text')[0]
             item.active = True
+            item.text = ''
+            item.save()
+            master = models.FilterCountModel.objects.get(pk=master.pk)
+            self.assertEqual(master.active_item_count,0)
+            item = master.items.filter(active = True, text='')[0]
+            item.text = '123'
             item.save()
             master = models.FilterCountModel.objects.get(pk=master.pk)
             self.assertEqual(master.active_item_count,1)
@@ -625,13 +542,13 @@
         def test_filter_count(self):
             master = models.FilterCountModel.objects.create()
             self.assertEqual(master.active_item_count,0)
-            master.items.create(active = True)
+            master.items.create(active = True, text='true')
             master = models.FilterCountModel.objects.get(id=master.id)
             self.assertEqual(master.active_item_count,1, 'created active item')
-            master.items.create(active = False)
+            master.items.create(active = False, text='true')
             master = models.FilterCountModel.objects.get(id=master.id)
             self.assertEqual(master.active_item_count,1, 'created inactive item')
-            master.items.create(active = True)
+            master.items.create(active = True, text='true')
             master = models.FilterCountModel.objects.get(pk=master.pk)
             self.assertEqual(master.active_item_count,2)
             master.items.filter(active = False).delete()
